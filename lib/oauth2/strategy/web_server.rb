--- conflicted
+++ resolved
@@ -15,18 +15,18 @@
         response = @client.request(:get, @client.access_token_url, access_token_params(code, options))
 
         if response.is_a? Hash
-          params=response
+          params = response
         else
-          params   = MultiJson.decode(response) rescue nil
+          params = MultiJson.decode(response) rescue nil
           # the ActiveSupport JSON parser won't cause an exception when
           # given a formencoded string, so make sure that it was
           # actually parsed in an Hash. This covers even the case where
           # it caused an exception since it'll still be nil.
-          params   = Rack::Utils.parse_query(response) unless params.is_a? Hash
+          params = Rack::Utils.parse_query(response) unless params.is_a? Hash
         end
 
-        access   = params.delete('access_token')
-        refresh  = params.delete('refresh_token')
+        access = params.delete('access_token')
+        refresh = params.delete('refresh_token')
         # params['expires'] is only for Facebook
         expires_in = params.delete('expires_in') || params.delete('expires')
         OAuth2::AccessToken.new(@client, access, refresh, expires_in, params)
@@ -34,14 +34,8 @@
 
       def access_token_params(code, options = {}) #:nodoc:
         super(options).merge({
-<<<<<<< HEAD
           'grant_type' => 'authorization_code',
-          'code' => code
-=======
-          'type' => 'web_server',
           'code' => code,
-          'grant_type' => 'authorization_code'
->>>>>>> 5f7fe2b0
         })
       end
     end
