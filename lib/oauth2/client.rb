--- conflicted
+++ resolved
@@ -16,33 +16,23 @@
     # <tt>:authorize_url</tt> :: Specify a full URL of the authorization endpoint.
     # <tt>:access_token_path</tt> :: Specify the path to the access token endpoint.
     # <tt>:access_token_url</tt> :: Specify the full URL of the access token endpoint.
-<<<<<<< HEAD
     # <tt>:parse_json</tt> :: If true, <tt>application/json</tt> responses will be automatically parsed.
     # <tt>:ssl</tt> :: Specify SSL options for the connection.
     # <tt>:adapter</tt> :: The name of the Faraday::Adapter::* class to use, e.g. :net_http. To pass arguments
     # to the adapter pass an array here, e.g. [:action_dispatch, my_test_session]
     # <tt>:raise_errors</tt> :: Default true. When false it will then return the error status and response instead of raising an exception.
     def initialize(client_id, client_secret, opts={})
-      adapter           = opts.delete(:adapter)
-      ssl_opts          = opts.delete(:ssl) || {}
+      self.options      = opts.dup
+      adapter           = self.options.delete(:adapter)
+      ssl_opts          = self.options.delete(:ssl) || {}
       connection_opts   = ssl_opts ? {:ssl => ssl_opts} : {}
       self.id           = client_id
       self.secret       = client_secret
-      self.site         = opts.delete(:site) if opts[:site]
-      self.options      = opts
+      self.site         = self.options.delete(:site) if self.options[:site]
       self.connection   = Faraday::Connection.new(site, connection_opts)
-      self.json         = opts.delete(:parse_json)
-      self.raise_errors = opts.delete(:raise_errors) || true
+      self.json         = self.options.delete(:parse_json)
+      self.raise_errors = self.options.delete(:raise_errors) || true
 
-=======
-    def initialize(client_id, client_secret, opts = {})
-      adapter         = opts.delete(:adapter)
-      self.id         = client_id
-      self.secret     = client_secret
-      self.options    = opts.dup
-      self.site       = self.options.delete(:site) if self.options[:site]
-      self.connection = Faraday::Connection.new(site)
->>>>>>> 7f16baff
       if adapter && adapter != :test
         connection.build do |b|
           b.adapter(*[adapter].flatten)
