--- conflicted
+++ resolved
@@ -1,11 +1,7 @@
 module OAuth2
   class AccessToken
-<<<<<<< HEAD
-    attr_reader :client, :token, :refresh_token, :expires_in, :expires_at
+    attr_reader :client, :token, :refresh_token, :expires_in, :expires_at, :params
     attr_accessor :token_param
-=======
-    attr_reader :client, :token, :refresh_token, :expires_in, :expires_at, :params
->>>>>>> d6cd6ae9
 
     def initialize(client, token, refresh_token = nil, expires_in = nil, params = {})
       @client = client
@@ -14,14 +10,11 @@
       @expires_in = (expires_in.nil? || expires_in == '') ? nil : expires_in.to_i
       @expires_at = Time.now + @expires_in if @expires_in
       @params = params
-<<<<<<< HEAD
       @token_param = 'oauth_token'
     end
 
     def [](key)
       @params[key]
-=======
->>>>>>> d6cd6ae9
     end
 
     # True if the token in question has an expiration time.
